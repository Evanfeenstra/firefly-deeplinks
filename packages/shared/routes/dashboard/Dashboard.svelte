<script lang="typescript">
    import { Idle, Sidebar } from 'shared/components'
    import { loggedIn, logout, sendParams } from 'shared/lib/app'
    import { appSettings } from 'shared/lib/appSettings'
    import { deepLinkRequestActive } from 'shared/lib/deepLinking'
    import { Electron } from 'shared/lib/electron'
<<<<<<< HEAD
    import { chrysalisLive, ongoingSnapshot, openSnapshotPopup, pollChrysalisStatus } from 'shared/lib/migration'
    import { NOTIFICATION_TIMEOUT_NEVER, removeDisplayNotification, showAppNotification } from 'shared/lib/notifications'
    import { closePopup, openPopup } from 'shared/lib/popup'
    import { activeProfile } from 'shared/lib/profile'
=======
    import { showSystemNotification } from 'shared/lib/notifications'
>>>>>>> a025557e
    import { accountRoute, dashboardRoute, routerNext, walletRoute } from 'shared/lib/router'
    import { AccountRoutes, Tabs, WalletRoutes } from 'shared/lib/typings/routes'
    import { parseDeepLink } from 'shared/lib/utils'
    import { api, selectedAccountId, STRONGHOLD_PASSWORD_CLEAR_INTERVAL_SECS, wallet } from 'shared/lib/wallet'
    import { Settings, Wallet } from 'shared/routes'
    import { onDestroy, onMount } from 'svelte'
    import { get } from 'svelte/store'

    const { accountsLoaded, accounts } = $wallet

    export let locale
    export let mobile

    const tabs = {
        wallet: Wallet,
        settings: Settings,
    }

<<<<<<< HEAD
    const { accountsLoaded } = $wallet

    let startInit
    let chrysalisStatusUnsubscribe
    let busy
    let migrationNotificationId

    ongoingSnapshot.subscribe((os) => {
        if (os) {
            openSnapshotPopup()
        }
    });

    onMount(async () => {
        api.setStrongholdPasswordClearInterval({ secs: STRONGHOLD_PASSWORD_CLEAR_INTERVAL_SECS, nanos: 0 })

        // TODO: Re-enable deep links
        // Electron.DeepLinkManager.requestDeepLink()
        // Electron.onEvent('deep-link-params', (data) => handleDeepLinkRequest(data))
=======
    const accountsSubscription = accountsLoaded.subscribe(() => {
        Electron.DeepLinkManager.requestDeepLink()
        Electron.onEvent('deep-link-params', (data) => handleDeepLinkRequest(data))
    })

    onMount(() => {
        api.setStrongholdPasswordClearInterval({ secs: STRONGHOLD_PASSWORD_CLEAR_INTERVAL_SECS, nanos: 0 })
>>>>>>> a025557e

        Electron.onEvent('menu-logout', () => {
            logout()
        })

        Electron.onEvent('notification-activated', (contextData) => {
            if (contextData) {
                if (
                    (contextData.type === 'confirmed' || contextData.type === 'failed' || contextData.type === 'valueTx') &&
                    contextData.accountId
                ) {
                    selectedAccountId.set(contextData.accountId)
                    if (get(dashboardRoute) !== Tabs.Wallet) {
                        dashboardRoute.set(Tabs.Wallet)
                    }
                    walletRoute.set(WalletRoutes.Account)
                    accountRoute.set(AccountRoutes.Init)
                }
            }
        })

        if ($activeProfile?.migratedTransactions?.length) {
            await pollChrysalisStatus()
        }
    })

<<<<<<< HEAD
    onDestroy(() => {
        if (chrysalisStatusUnsubscribe) {
            chrysalisStatusUnsubscribe()
        }
        if (migrationNotificationId) {
            removeDisplayNotification(migrationNotificationId)
        }
    })

    // TODO: re-enable deep links
    // /**
    //  * Handles deep link request
    //  * If deep linking is enabled, fill send input parameters
    //  * If deep linking is disabled, direct user to settings
    //  */
    // const handleDeepLinkRequest = (data) => {
    //     const parsedData = parseDeepLink(data)
    //     const _redirect = (tab) => {
    //         deepLinkRequestActive.set(true)
    //         if (get(dashboardRoute) !== tab) {
    //             dashboardRoute.set(tab)
    //         }
    //     }

    //     if (!$appSettings.deepLinking) {
    //         _redirect(Tabs.Settings)
    //         // TODO: Add alert system
    //         console.log('deep linking not enabled')
    //     } else if (parsedData) {
    //         _redirect(Tabs.Wallet)
    //         sendParams.set(parsedData)
    //     } else {
    //         console.log('error parsing')
    //     }
    // }

    // $: {
    //     if ($deepLinkRequestActive && $appSettings.deepLinking) {
    //         walletRoute.set(WalletRoutes.Send)
    //         deepLinkRequestActive.set(false)
    //     }
    // }

    if ($walletRoute === WalletRoutes.Init && !$accountsLoaded && $loggedIn) {
        startInit = Date.now()
        busy = true
        openPopup({
            type: 'busy',
            hideClose: true,
            fullScreen: true,
            transition: false,
        })
    }
    $: {
        if ($accountsLoaded) {
            const minTimeElapsed = 3000 - (Date.now() - startInit)
            if (minTimeElapsed < 0) {
                busy = false
                closePopup()
            } else {
                setTimeout(() => {
                    busy = false
                    closePopup()
                }, minTimeElapsed)
=======
    onDestroy(accountsSubscription)

    /**
     * Handles deep link request
     */
    const handleDeepLinkRequest = (data) => {
        const _redirect = (tab) => {
            deepLinkRequestActive.set(true)
            if (get(dashboardRoute) !== tab) {
                dashboardRoute.set(tab)
>>>>>>> a025557e
            }
        }
    }

<<<<<<< HEAD
    $: if (!busy && $accountsLoaded) {
        if (get(activeProfile)?.migratedTransactions?.length) {
            handleChrysalisStatusNotifications()
        }
    }
    $: if ($activeProfile) {
        if (!get(activeProfile)?.migratedTransactions?.length && migrationNotificationId) {
            removeDisplayNotification(migrationNotificationId)
            migrationNotificationId = null
            if (chrysalisStatusUnsubscribe) {
                chrysalisStatusUnsubscribe()
                chrysalisStatusUnsubscribe = null
=======
        if (!$appSettings.deepLinking) {
            _redirect(Tabs.Settings)
            showSystemNotification({ type: 'info', message: locale('notifications.deepLinkingIsNotEnabled') })
        } else {
            if ($accounts && $accounts.length > 0) {
                let addressPrefix = $accounts[0].depositAddress.split('1')[0]

                const parsedData = parseDeepLink(addressPrefix, data)

                if (parsedData && parsedData.context === 'wallet' && parsedData.operation === 'send') {
                    _redirect(Tabs.Wallet)
                    sendParams.set({
                        ...parsedData.params,
                        isInternal: false,
                    })
                } else {
                    showSystemNotification({ type: 'error', message: locale('notifications.deepLinkingInvalidFormat') })
                }
>>>>>>> a025557e
            }
        }
    }

    function handleChrysalisStatusNotifications() {
        chrysalisStatusUnsubscribe = chrysalisLive.subscribe((live) => {
            if (typeof live === 'boolean' && live === false) {
                removeDisplayNotification(migrationNotificationId) // clean first otherwise it shows up while whatching
                migrationNotificationId = null
                if (get(activeProfile)?.migratedTransactions?.length) {
                    migrationNotificationId = showAppNotification({
                        type: 'warning',
                        message: locale('notifications.migratedAccountChrysalisDown'),
                        progress: undefined,
                        timeout: NOTIFICATION_TIMEOUT_NEVER,
                        actions: [
                            {
                                label: locale('actions.viewStatus'),
                                isPrimary: true,
                                callback: () => Electron.openUrl('https://chrysalis.iota.org'),
                            },
                            {
                                label: locale('actions.dismiss'),
                                callback: () => removeDisplayNotification(migrationNotificationId),
                            },
                        ],
                    })
                }
            } else if (typeof live === 'boolean' && live === true) {
                removeDisplayNotification(migrationNotificationId)
                migrationNotificationId = null
                if ($activeProfile?.migratedTransactions?.length) {
                    migrationNotificationId = showAppNotification({
                        type: 'warning',
                        message: locale('notifications.migratedAccountChrysalisUp'),
                        progress: undefined,
                        timeout: NOTIFICATION_TIMEOUT_NEVER,
                        actions: [
                            {
                                label: locale('actions.viewStatus'),
                                isPrimary: true,
                                callback: () => Electron.openUrl('https://chrysalis.iota.org'),
                            },
                            {
                                label: locale('actions.dismiss'),
                                callback: () => removeDisplayNotification(migrationNotificationId),
                            },
                        ],
                    })
                }
            }
        })
    }
</script>

{#if mobile}
    <div>foo</div>
{:else}
    <Idle />
    <div class="flex flex-row w-full h-full">
        <Sidebar {locale} />
        <!-- Dashboard Pane -->
        <svelte:component this={tabs[$dashboardRoute]} {locale} on:next={routerNext} />
    </div>
{/if}<|MERGE_RESOLUTION|>--- conflicted
+++ resolved
@@ -4,14 +4,11 @@
     import { appSettings } from 'shared/lib/appSettings'
     import { deepLinkRequestActive } from 'shared/lib/deepLinking'
     import { Electron } from 'shared/lib/electron'
-<<<<<<< HEAD
     import { chrysalisLive, ongoingSnapshot, openSnapshotPopup, pollChrysalisStatus } from 'shared/lib/migration'
     import { NOTIFICATION_TIMEOUT_NEVER, removeDisplayNotification, showAppNotification } from 'shared/lib/notifications'
     import { closePopup, openPopup } from 'shared/lib/popup'
     import { activeProfile } from 'shared/lib/profile'
-=======
     import { showSystemNotification } from 'shared/lib/notifications'
->>>>>>> a025557e
     import { accountRoute, dashboardRoute, routerNext, walletRoute } from 'shared/lib/router'
     import { AccountRoutes, Tabs, WalletRoutes } from 'shared/lib/typings/routes'
     import { parseDeepLink } from 'shared/lib/utils'
@@ -30,9 +27,6 @@
         settings: Settings,
     }
 
-<<<<<<< HEAD
-    const { accountsLoaded } = $wallet
-
     let startInit
     let chrysalisStatusUnsubscribe
     let busy
@@ -44,21 +38,13 @@
         }
     });
 
-    onMount(async () => {
-        api.setStrongholdPasswordClearInterval({ secs: STRONGHOLD_PASSWORD_CLEAR_INTERVAL_SECS, nanos: 0 })
-
-        // TODO: Re-enable deep links
-        // Electron.DeepLinkManager.requestDeepLink()
-        // Electron.onEvent('deep-link-params', (data) => handleDeepLinkRequest(data))
-=======
     const accountsSubscription = accountsLoaded.subscribe(() => {
         Electron.DeepLinkManager.requestDeepLink()
         Electron.onEvent('deep-link-params', (data) => handleDeepLinkRequest(data))
     })
 
-    onMount(() => {
+    onMount(async () => {
         api.setStrongholdPasswordClearInterval({ secs: STRONGHOLD_PASSWORD_CLEAR_INTERVAL_SECS, nanos: 0 })
->>>>>>> a025557e
 
         Electron.onEvent('menu-logout', () => {
             logout()
@@ -85,8 +71,8 @@
         }
     })
 
-<<<<<<< HEAD
     onDestroy(() => {
+        accountsSubscription()
         if (chrysalisStatusUnsubscribe) {
             chrysalisStatusUnsubscribe()
         }
@@ -94,40 +80,6 @@
             removeDisplayNotification(migrationNotificationId)
         }
     })
-
-    // TODO: re-enable deep links
-    // /**
-    //  * Handles deep link request
-    //  * If deep linking is enabled, fill send input parameters
-    //  * If deep linking is disabled, direct user to settings
-    //  */
-    // const handleDeepLinkRequest = (data) => {
-    //     const parsedData = parseDeepLink(data)
-    //     const _redirect = (tab) => {
-    //         deepLinkRequestActive.set(true)
-    //         if (get(dashboardRoute) !== tab) {
-    //             dashboardRoute.set(tab)
-    //         }
-    //     }
-
-    //     if (!$appSettings.deepLinking) {
-    //         _redirect(Tabs.Settings)
-    //         // TODO: Add alert system
-    //         console.log('deep linking not enabled')
-    //     } else if (parsedData) {
-    //         _redirect(Tabs.Wallet)
-    //         sendParams.set(parsedData)
-    //     } else {
-    //         console.log('error parsing')
-    //     }
-    // }
-
-    // $: {
-    //     if ($deepLinkRequestActive && $appSettings.deepLinking) {
-    //         walletRoute.set(WalletRoutes.Send)
-    //         deepLinkRequestActive.set(false)
-    //     }
-    // }
 
     if ($walletRoute === WalletRoutes.Init && !$accountsLoaded && $loggedIn) {
         startInit = Date.now()
@@ -150,8 +102,25 @@
                     busy = false
                     closePopup()
                 }, minTimeElapsed)
-=======
-    onDestroy(accountsSubscription)
+            }
+        }
+    }
+    $: if (!busy && $accountsLoaded) {
+        if (get(activeProfile)?.migratedTransactions?.length) {
+            handleChrysalisStatusNotifications()
+        }
+    }
+    $: if ($activeProfile) {
+        if (!get(activeProfile)?.migratedTransactions?.length && migrationNotificationId) {
+            removeDisplayNotification(migrationNotificationId)
+            migrationNotificationId = null
+            if (chrysalisStatusUnsubscribe) {
+                chrysalisStatusUnsubscribe()
+                chrysalisStatusUnsubscribe = null
+            }
+        }
+    }
+        
 
     /**
      * Handles deep link request
@@ -161,25 +130,9 @@
             deepLinkRequestActive.set(true)
             if (get(dashboardRoute) !== tab) {
                 dashboardRoute.set(tab)
->>>>>>> a025557e
-            }
-        }
-    }
-
-<<<<<<< HEAD
-    $: if (!busy && $accountsLoaded) {
-        if (get(activeProfile)?.migratedTransactions?.length) {
-            handleChrysalisStatusNotifications()
-        }
-    }
-    $: if ($activeProfile) {
-        if (!get(activeProfile)?.migratedTransactions?.length && migrationNotificationId) {
-            removeDisplayNotification(migrationNotificationId)
-            migrationNotificationId = null
-            if (chrysalisStatusUnsubscribe) {
-                chrysalisStatusUnsubscribe()
-                chrysalisStatusUnsubscribe = null
-=======
+            }
+        }
+
         if (!$appSettings.deepLinking) {
             _redirect(Tabs.Settings)
             showSystemNotification({ type: 'info', message: locale('notifications.deepLinkingIsNotEnabled') })
@@ -198,7 +151,6 @@
                 } else {
                     showSystemNotification({ type: 'error', message: locale('notifications.deepLinkingInvalidFormat') })
                 }
->>>>>>> a025557e
             }
         }
     }
