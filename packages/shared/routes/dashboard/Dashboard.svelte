<script lang="typescript">
    import { Idle, Sidebar } from 'shared/components'
    import { logout, sendParams } from 'shared/lib/app'
    import { appSettings } from 'shared/lib/appSettings'
    import { deepLinkRequestActive } from 'shared/lib/deepLinking'
    import { Electron } from 'shared/lib/electron'
<<<<<<< HEAD
    import { showSystemNotification } from 'shared/lib/notifications'
    import { dashboardRoute, routerNext } from 'shared/lib/router'
    import { Tabs } from 'shared/lib/typings/routes'
    import { parseDeepLink } from 'shared/lib/utils'
    import { api, STRONGHOLD_PASSWORD_CLEAR_INTERVAL_SECS, wallet } from 'shared/lib/wallet'
=======
    import { accountRoute, dashboardRoute, routerNext, walletRoute } from 'shared/lib/router'
    import { AccountRoutes, Tabs, WalletRoutes } from 'shared/lib/typings/routes'
    import { parseDeepLink } from 'shared/lib/utils'
    import { api, selectedAccountId, STRONGHOLD_PASSWORD_CLEAR_INTERVAL_SECS } from 'shared/lib/wallet'
>>>>>>> bb80f33e
    import { Settings, Wallet } from 'shared/routes'
    import { onDestroy, onMount } from 'svelte'
    import { get } from 'svelte/store'

    const { accountsLoaded, accounts } = $wallet

    export let locale
    export let mobile

    const tabs = {
        wallet: Wallet,
        settings: Settings,
    }

    const accountsSubscription = accountsLoaded.subscribe(() => {
        Electron.DeepLinkManager.requestDeepLink()
        Electron.onEvent('deep-link-params', (data) => handleDeepLinkRequest(data))
    })

    onMount(() => {
        api.setStrongholdPasswordClearInterval({ secs: STRONGHOLD_PASSWORD_CLEAR_INTERVAL_SECS, nanos: 0 })

        Electron.onEvent('menu-logout', () => {
            logout()
        })

        Electron.onEvent('notification-activated', (contextData) => {
            if (contextData) {
                if (
                    (contextData.type === 'confirmed' || contextData.type === 'failed' || contextData.type === 'valueTx') &&
                    contextData.accountId
                ) {
                    selectedAccountId.set(contextData.accountId)
                    if (get(dashboardRoute) !== Tabs.Wallet) {
                        dashboardRoute.set(Tabs.Wallet)
                    }
                    walletRoute.set(WalletRoutes.Account)
                    accountRoute.set(AccountRoutes.Init)
                }
            }
        })
    })

    onDestroy(accountsSubscription)

    /**
     * Handles deep link request
     * If deep linking is enabled, fill send input parameters
     * If deep linking is disabled, direct user to settings
     */
    const handleDeepLinkRequest = (data) => {
        const _redirect = (tab) => {
            deepLinkRequestActive.set(true)
            if (get(dashboardRoute) !== tab) {
                dashboardRoute.set(tab)
            }
        }

        if (!$appSettings.deepLinking) {
            _redirect(Tabs.Settings)
            showSystemNotification({ type: 'info', message: locale('notifications.deepLinkingIsNotEnabled') })
        } else {
            if ($accounts && $accounts.length > 0) {
                let addressPrefix = $accounts[0].depositAddress.split('1')[0]

                const parsedData = parseDeepLink(addressPrefix, data)

                if (parsedData && parsedData.context === 'wallet' && parsedData.operation === 'send') {
                    _redirect(Tabs.Wallet)
                    sendParams.set({
                        ...parsedData.params,
                        isInternal: false,
                    })
                } else {
                    showSystemNotification({ type: 'error', message: locale('notifications.deepLinkingInvalidFormat') })
                }
            }
        }
    }
</script>

{#if mobile}
    <div>foo</div>
{:else}
    <Idle />
    <div class="flex flex-row w-full h-full">
        <Sidebar {locale} />
        <!-- Dashboard Pane -->
        <svelte:component this={tabs[$dashboardRoute]} {locale} on:next={routerNext} />
    </div>
{/if}<|MERGE_RESOLUTION|>--- conflicted
+++ resolved
@@ -4,18 +4,11 @@
     import { appSettings } from 'shared/lib/appSettings'
     import { deepLinkRequestActive } from 'shared/lib/deepLinking'
     import { Electron } from 'shared/lib/electron'
-<<<<<<< HEAD
     import { showSystemNotification } from 'shared/lib/notifications'
-    import { dashboardRoute, routerNext } from 'shared/lib/router'
-    import { Tabs } from 'shared/lib/typings/routes'
-    import { parseDeepLink } from 'shared/lib/utils'
-    import { api, STRONGHOLD_PASSWORD_CLEAR_INTERVAL_SECS, wallet } from 'shared/lib/wallet'
-=======
     import { accountRoute, dashboardRoute, routerNext, walletRoute } from 'shared/lib/router'
     import { AccountRoutes, Tabs, WalletRoutes } from 'shared/lib/typings/routes'
     import { parseDeepLink } from 'shared/lib/utils'
-    import { api, selectedAccountId, STRONGHOLD_PASSWORD_CLEAR_INTERVAL_SECS } from 'shared/lib/wallet'
->>>>>>> bb80f33e
+    import { api, selectedAccountId, STRONGHOLD_PASSWORD_CLEAR_INTERVAL_SECS, wallet } from 'shared/lib/wallet'
     import { Settings, Wallet } from 'shared/routes'
     import { onDestroy, onMount } from 'svelte'
     import { get } from 'svelte/store'
