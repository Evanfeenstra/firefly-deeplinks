{
    "views": {
        "onboarding1": {
            "title": "Send, Receive & Manage your IOTA tokens",
            "body": "Firefly is the official wallet software of IOTA."
        },
        "legal": {
            "title": "Privacy Policy & Terms of Service",
            "body": "Please review the Privacy Policy and Terms of Service.",
            "checkbox": "I've read and I accept the Privacy Policy & Terms of Service"
        },
        "appearance": {
            "title": "Appearance",
            "body": "Choose your app theme."
        },
        "profile": {
            "title": "Create a profile",
            "body1": "You can create multiple user profiles to organise your wallets and improve privacy.",
            "body2": "For now, let's start with your first profile name. You can add more profiles later.",
            "profileName": "Profile Name"
        },
        "setup": {
            "title": "Set up a wallet",
            "chrysalisTitle": "Chrysalis Network Update",
            "chrysalisBody": "From April 21st, users can migrate their tokens to the new Chrysalis network. We recommend you migrate your existing tokens as soon as possible.",
            "learnMore": "Learn about the migration"
        },
        "secure": {
            "title": "Secure your wallet",
            "body1": "Save and print the Recovery Kit PDF template.",
            "body2": "If you fill out the Recovery Kit and store it safely, you will always be able to recover your wallets."
        },
        "password": {
            "title": "Create a password",
            "body1": "You need a strong password to protect your funds. Use a combination of words, and avoid common phrases, names or dates.",
            "body2": "It is recommended that you write down your password in your Recovery Kit."
        },
        "protect": {
            "title": "Protect your wallet",
            "body1": "Set up a login PIN to make sure that only you can enter your profile.",
            "body2": "Keep your PIN safe!"
        },
        "pin": {
            "title": "Set up PIN code",
            "body1": "Enter a 6-digit PIN below. You will be asked for your PIN to access your profile.",
            "body2": "Use numbers only"
        },
        "confirmPin": {
            "title": "Verify your PIN code",
            "body1": "Your PIN keeps your balance and transactions private.",
            "body2": "Re-enter your PIN code to proceed. "
        },
        "backup": {
            "title": "Back up your wallet",
            "body1": "You will now be shown a recovery phrase. Write it down in your Recovery Kit.",
            "body2": "Do not share your recovery phrase with anyone. It can be used to access your tokens from anywhere.",
            "body3": "If you lose your recovery phrase, you may lose your funds."
        },
        "recoveryPhrase": {
            "title": "Recovery phrase",
            "body1": "In your Recovery Kit, write down the words in the exact order shown.",
            "body2": "Keep this private and safely stored.",
            "body3": "It is important to have a written backup. Computers often fail and files can corrupt.",
            "revealRecoveryPhrase": "Reveal recovery phrase",
            "hideRecoveryPhrase": "Hide recovery phrase"
        },
        "verifyRecoveryPhrase": {
            "title": "Verify recovery phrase",
            "body": "Let's check you wrote down the phrase correctly. Please select each word in numbered order.",
            "word": "Word",
            "verified": "Recovery phrase verified",
            "verifiedBody": "Remember to keep it private and safely stored."
        },
        "backupWallet": {
            "title": "Back up to a Stronghold file",
            "body1": "Enter your password to backup your wallets to a Stronghold file. Your password is used to encrypt the backup.",
            "body2": "Reasons why digital backups are important:",
            "reason1": "Easily recover your wallets without typing in your recovery phrase",
            "reason2": "Import your wallets on other devices",
            "reason3": "Recover your full transaction history"
        },
        "recoveryPhraseSaved": {
            "title": "Successfully backed up",
            "body": "You have backed up your wallets to a Stronghold."
        },
        "congratulations": {
            "title": "Wallet setup completed",
            "body": "Your new wallet is ready to use.",
            "fundsMigrated": "Funds migrated",
            "success": "You have successfully migrated your funds to the new network",
            "exportMigration": "Export migration log and finish setup"
        },
        "import": {
            "title": "Recover or migrate funds",
            "body": "If you have an existing seed or wallet back up file, you can import it here. If you hold older network funds, you will be taken through the migration steps to move to the Chrysalis network.",
            "importSeed": "I have an 81 character seed",
            "importSeedDescription": "Enter a seed and migrate funds to Chrysalis",
            "importMnemonic": "I have a Firefly recovery phrase",
            "importMnemonicDescription": "Enter your recovery phrase to recover your wallets",
            "importFile": "I have a file backup",
            "importFileDescription": "Upload a Seedvault or Stronghold file"
        },
        "importFromText": {
            "seed": {
                "title": "Type your seed to commence migration",
                "body": "A seed consists of 81 characters. This is used to recover from the older Trinity app.",
                "enter": "Enter your seed"
            },
            "mnemonic": {
                "title": "Type your recovery phrase",
                "body": "A recovery phrase is 24 words long, all lower case, with spaces between. This is used to recover existing Firefly wallets.",
                "enter": "Enter your secret recovery phrase"
            },
            "seedDetected": "81 character seed detected",
            "phraseDetected": "24 word recovery phrase detected",
            "checksum": "Checksum"
        },
        "importFromFile": {
            "title": "Restore your wallets using a backup file",
            "body": "Import a backup file to restore your wallets. Backups can either be a Stronghold (.stronghold) or a Trinity SeedVault (.kdbx)."
        },
        "importBackupPassword": {
            "title": "Restore your wallets from a SeedVault or Stronghold",
            "body1": "Please enter your backup password.",
            "body2": "This is the password you set when you first created your backup."
        },
        "importSuccess": {
            "title": "You have successfully recovered your backup",
            "body": "You can now set up your new profile.",
            "seedvaultTitle": "Successfully imported",
            "seedvaultBody": "Your password is correct, you can now continue.",
            "strongholdTitle": "Successfully imported",
            "strongholdBody": "Your password is correct, you can now continue."
        },
        "migrate": {
            "title": "Migrate your funds",
            "body1": "This is an automated process to transfer your funds to your new wallet.",
            "body2": "It may take some time. Do not turn off your device during the migration.",
            "existing": "Your old wallet",
            "new": "Your new wallet",
            "learn": "Learn about the migration",
            "beginMigration": "Begin Migration",
            "migrating": "Migrating funds...",
            "migrated": "{balance} migrated",
            "migrationFailed": "Migration Failed",
            "noAddressesForMigration": "Please select the addresses you wish to secure.",
            "restoringWallet": "Restoring wallet...",
            "findingBalance": "Finding balance...",
            "incorrectSeedVaultPassword": "Incorrect SeedVault password.",
            "noDataSeedVault": "No data could be found in the SeedVault.",
            "signingBundle": "Signing bundle",
            "broadcastingBundle": "Broadcasting bundle",
            "miningBundle": "Mining bundle",
            "problemRestoringWallet": "There was a network error restoring your wallet. Please try again.",
            "minimumMigrationAmountSpentAddresses": "The minimum migration amount for each spent address is 1 Mi. Check again if your balance doesn't look right.",
            "tooManyAddressesToMigrate": "You have too many addresses with low balance to migrate. Check again if your balance doesn't look right.",
            "cannotMigrateAllYourFunds": "We cannot migrate all of your funds because some addresses are too low in value. You can proceed anyway. {value} will be lost.",
            "error": "There was an error migrating your funds. Please try again."
        },
        "bundleMiningWarning": {
            "title": "Warning",
            "body1": "You have funds on one or more spent addresses.",
            "body2": "We recommend you run an automated process to help secure and transfer these funds safely.",
            "body3": "If you close the app you will need to restart the whole migration.",
            "learn": "Learn about spent addresses"
        },
        "secureSpentAddresses": {
            "title": "Secure spent addresses",
            "body1": "You have funds detected on {number, plural, one {# spent address} other {# spent addresses}}.",
            "body2": "We recommend you run an automated process to help secure and transfer your funds safely.",
            "error": "You can’t migrate spent addresses with less than 1 Mi"
        },
        "securityCheckCompleted": {
            "title": "Security check completed",
            "body1": "We have calculated the security risk level. Running this process again may lower your risk level.",
            "body2": "When you are happy with the risk level(s) press continue.",
            "rerun": "Rerun process for selected addresses",
            "continueMigration": "Continue migration"
        },
        "securingSpentAddresses": {
            "title": "Securing spent addresses...",
            "body1": "This process will take {minutes, plural, one {1 minute} other {# minutes}}.",
            "body2": "Your computer will run at full capacity, you may wish to do something else while you wait for this to complete."
        },
        "transferFragmentedFunds": {
            "body1": "Firefly will now proceed to migrate your funds. This may take a while.",
            "migrate": "Migrate funds",
            "transaction": "Transaction {number}",
            "rerun": "Try again"
        },
        "migrateFailed": {
            "title": "To do",
            "body": "To do"
        },
        "balance": {
            "title": "Your balance",
            "body": "Make sure your balance is correct before continuing. You can check again if things don't look correct.",
            "error": "The minimum migration amount is 1 Mi. Check again if your balance doesn't look right.",
            "zeroBalance": "Try checking again. If you still can't find your balance you might have entered your seed incorrectly."
        },
        "settings": {
            "settings": "Settings",
            "generalSettings": {
                "title": "General Settings",
                "description": "Configure your app's appearance and other general settings"
            },
            "security": {
                "title": "Security",
                "description": "Change your password and adjust security-related settings"
            },
            "advancedSettings": {
                "title": "Advanced Settings",
                "description": "Tools and manual settings for technical users"
            },
            "helpAndInfo": {
                "title": "Help & Information",
                "description": "Find the answer to a question or get help with an issue"
            },
            "profile": {
                "title": "Profile",
                "description": "Change your profile name or set an avatar"
            },
            "sync": {
                "title": "Sync wallets",
                "description": ""
            },
            "theme": {
                "title": "Theme",
                "description": ""
            },
            "language": {
                "title": "Language",
                "description": ""
            },
            "currency": {
                "title": "Currency",
                "description": "Adjusts balance conversion and updates chart options"
            },
            "notifications": {
                "title": "Notifications",
                "description": "System notifications for transaction events"
            },
            "networkStatus": {
                "title": "Network status",
                "description": "Displays the status of the node you are currently connected to."
            },
            "exportStronghold": {
                "title": "Export Backup",
                "description": "Export to a Stronghold file - a complete encrypted backup of your wallets and latest transaction history"
            },
            "appLock": {
                "title": "Automatic Lock",
                "description": "Inactivity time before your wallets lock and you are logged out",
                "durationMinute": "{time, plural, one {1 minute} other {# minutes}}",
                "durationHour": "{time, plural, one {1 hour} other {# hours}}"
            },
            "changePassword": {
                "title": "Change password",
                "description": "Your password is used to secure your wallets. You must use a strong password to protect your funds"
            },
            "changePincode": {
                "title": "Change PIN code",
                "description": "Your PIN keeps your balance and transactions private",
                "currentPincode": "Current PIN",
                "newPincode": "New PIN",
                "confirmNewPincode": "Confirm new PIN",
                "action": "Change PIN"
            },
            "balanceFinder": {
                "title": "Balance finder",
                "description": "Perform an extended search of your addresses for tokens"
            },
            "hiddenAccounts": {
                "title": "Hidden wallets",
                "description": "Selecting this options will show wallets that were previously hidden"
            },
            "deleteProfile": {
                "title": "Delete profile",
                "description": "Deletes your entire profile, wallets and transaction history. Make sure you have a backup"
            },
            "deepLinks": {
                "title": "Deep links",
                "description": "Automatically fill transaction data in Firefly upon clicking an iota:// link"
            },
            "developerMode": {
                "title": "Developer mode",
                "description": "Connect to testnets and other developer features"
            },
            "nodeSettings": {
                "title": "Node settings",
                "description": "Select Manual to configure the node settings and connect to your own node"
            },
            "configureNodeList": {
                "title": "Select a node",
                "description": "Manage the list of IOTA network nodes you connect to",
                "primaryNode": "Primary node",
                "excludeNode": "Exclude node",
                "includeNode": "Include node",
                "viewDetails": "View details",
                "setAsPrimary": "Set as primary",
                "removeNode": "Remove node",
                "includeOfficialNodeList": "Include official node list",
                "noNodes": "There are no nodes, automatic selection will be used instead"
            },
            "proofOfWork": {
                "title": "Proof of work",
                "description": "Complete proof of work locally on your device or outsource to the node"
            },
            "errorLog": {
                "title": "Error log",
                "description": "View errors to debug an issue"
            },
            "diagnostics": {
                "title": "Diagnostics",
                "description": "View system and application information"
            },
            "stateExport": {
                "title": "State export",
                "description": "Export your transaction history to a .csv file"
            },
            "troubleshoot": {
                "title": "Troubleshoot",
                "description": "Use the troubleshooting wizard to solve common problems"
            },
            "documentation": {
                "title": "Documentation",
                "description": "View the documentation for in depth explanations of how things work"
            },
            "faq": {
                "title": "FAQ",
                "title2": "Frequently Asked Questions",
                "description": "View the FAQs to get help with a common problem or question"
            },
            "discord": {
                "title": "Discord",
                "description": "Get help from the IOTA community on Discord"
            },
            "about": {
                "title": "About",
                "description": ""
            },
            "reportAnIssue": {
                "title": "Report an issue",
                "description": "Report a bug to the developers. Check through to make sure it hasn't already been reported"
            }
        },
        "login": {
            "pleaseWait": "Please wait {time, plural, one {1 second} other {# seconds}}",
            "incorrectAttempts": "{attempts, plural, one {1 incorrect attempt} other {# incorrect attempts}}"
        },
        "dashboard": {
            "security": {
                "version": {
                    "title": "Firefly v{version}",
                    "upToDate": "Up to date",
                    "outOfDate": "Out of date"
                },
                "hardwareDevice": {
                    "title": "Hardware Device",
                    "noneDetected": "None detected"
                },
                "strongholdStatus": {
                    "title": "Wallet Status",
                    "locked": "Locked",
                    "unlocked": "Unlocked"
                },
                "strongholdBackup": {
                    "title": "Wallet Backup",
                    "weeksAgo": "{weeks, plural, one {# week} other {# weeks}} ago"
                }
            },
            "network": {
                "networkOperational": "Network Operational",
                "networkDegraded": "Network Degraded",
                "networkDown": "Network Disconnected",
                "status": "Status",
                "messagesPerSecond": "Messages per second",
                "referencedRate": "Referenced rate"
            },
            "profileModal": {
                "allSettings": "All settings",
                "logout": "Log out"
            }
        }
    },
    "popups": {
        "password": {
            "title": "Password required",
            "subtitle": "Please enter your password to unlock your wallets",
            "backup": "Please enter your password to export a backup"
        },
        "qr": {
            "title": "Your QR code"
        },
        "version": {
            "title": "Current version: {version}",
            "upToDateTitle": "Firefly is up to date",
            "upToDateDescription": "You are running the latest and safest version of Firefly.",
            "updateAvailable": "Firefly update available",
            "updateDetails": "Version {version} - {date}",
            "noAutoUpdate": "Auto-update is disabled in this Windows version, please go to https://firefly.iota.org to download the update."
        },
        "backup": {
            "title": "Last backup: {date}",
            "lastBackup": "You last backed up {date}",
            "backupDescription": "It is important to back up regularly to ensure you have a copy of your wallets and transaction history.",
            "backupWarning": "If you lose your backup and recovery phrase you will lose access to your funds.",
            "notBackedUp": "Not backed up",
            "notBackedUpDescription": "You have not backed up your wallets",
            "saving": "Saving..."
        },
        "deleteAccount": {
            "title": "Delete {name}?",
            "body": "This wallet has no transaction history. It can safely be deleted.",
            "typePassword": "Type your wallet password to confirm.",
            "hideAccount": "Delete wallet",
            "errorTitle": "Unable to delete {name}",
            "errorBody1": "You cannot delete this wallet, you must have at least one."
        },
        "hideAccount": {
            "title": "Hide {name}?",
            "body": "You can find this wallet later by enabling \"Show hidden wallets\" in Advanced Settings.",
            "typePassword": "Type your wallet password to confirm.",
            "hideAccount": "Hide wallet",
            "errorTitle": "Unable to hide {name}",
            "errorBody1": "To hide a wallet it must have 0 balance.",
            "errorBody2": "You currently have {balance} remaining on this wallet. Please move these funds to a different wallet and try again.",
            "errorBody3": "You cannot hide this wallet, you must have at least one."
        },
        "addressHistory": {
            "title": "{name} address history",
            "currentBalance": "Current balance: {balance}"
        },
        "node": {
            "titleAdd": "Add a node",
            "titleUpdate": "Update a node",
            "titleRemove": "Remove a node",
            "titleDetails": "Node details",
            "nodeAddress": "Node address",
            "optionalUsername": "Username (optional)",
            "optionalPassword": "Password (optional)",
            "setAsPrimaryNode": "Set as primary node",
            "removeConfirmation": "Are you sure you want to remove this node?"
        },
        "errorLog": {
            "title": "Error Log",
            "empty": "The error log is empty."
        },
        "deleteProfile": {
            "title": "Delete profile",
            "confirmation": "Are you sure you want to delete this profile? This operation cannot be undone.",
            "typePassword": "Type your password to confirm."
        },
        "diagnostics": {
            "title": "Diagnostics",
            "node": "Node",
            "platform": "Platform",
            "platformVersion": "Platform Version",
            "platformArchitecture": "Platform Architecture",
            "cpuCount": "CPU Count",
            "totalMem": "Total Memory",
            "freeMem": "Free Memory",
            "userPath": "User Path"
        },
        "transaction": {
            "title": "Confirm transaction",
            "body": "You’re about to send {amount} to"
        },
        "balanceFinder": {
            "title": "Balance finder",
            "body": "Perform a more exhaustive search of addresses to find missing balances. This may take a while.",
            "totalWalletBalance": "Total balance",
            "typePassword": "Type your password to allow searching."
        },
        "riskFunds": {
            "title": "Warning: funds at risk during migration",
            "body1": "It is strongly recommended that you secure all your funds before proceeding with migration. Your funds are at risk of theft if you do not secure them.",
            "body2": "It is recommended that you rerun the process for addresses with a medium risk level or above."
        },
        "missingBundle": {
            "title": "Warning: funds at risk during migration",
            "body": "You have funds on spent addresses, but the information needed to secure them was not found. This can happen if you made transactions a long time ago. You can proceed but {value} are at risk during migration.",
            "learnMore": "Learn more about spent addresses",
            "proceed": "I understand the risk"
        },
        "snapshot": {
            "title": "Ongoing network upgrade",
            "body": "The Chrysalis network upgrade has begun.",
            "bodyMigration": "Migration is disabled until it is complete.",
            "bodyFirefly": "Firefly is disabled until it is complete. Token migration will still be possible afterwards."
        }
    },
    "charts": {
        "incomingMi": "Incoming {value}",
        "outgoingMi": "Outgoing {value}",
        "portoflio": "Portfolio",
        "token": "Token",
        "accountValue": "Wallet Value",
        "accountActivity": "Wallet Activity",
        "timeframe1Hour": "1 hour",
        "timeframe1Day": "1 day",
        "timeframe1Week": "1 week",
        "timeframe1Month": "1 month"
    },
    "actions": {
        "continue": "Continue",
        "back": "Back",
        "cancel": "Cancel",
        "close": "Close",
        "dismiss": "Dismiss",
        "proceedAnyway": "Proceed anyway",
        "save": "Save",
        "importSeed": "Import an existing seed",
        "restoreWallet": "Migrate or restore a wallet",
        "restoreWalletDescription": "Migrate to Chrysalis or restore an existing wallet",
        "createWallet": "Create new wallet",
        "createWalletDescription": "Create a fresh wallet running on Chrysalis",
        "savePassword": "Save password",
        "useBiometric": "Use biometric security",
        "setupPin": "Set up PIN code",
        "setPin": "Set PIN code",
        "confirmPin": "Confirm PIN code",
        "enterYourPin": "Enter your PIN",
        "saveBackupFile": "Save backup file",
        "iveWrittenRecoveryPhrase": "I’ve written down my recovery phrase",
        "verifyRecoveryPhrase": "Verify recovery phrase",
        "revealRecoveryPhrase": "Reveal recovery phrase",
        "importSeedvault": "Import SeedVault",
        "checkAgain": "Check Again",
        "importFromFile": "Import from a file",
        "send": "Send",
        "receive": "Receive",
        "create": "Create",
        "beginTransfer": "Begin Transfer",
        "tryAgain": "Try again",
        "visitDiscord": "Visit Discord",
        "dragDrop": "Drag & Drop",
        "importExtentions": ".kdbx or .stronghold file",
        "chooseFile": "Choose a File",
        "dropHere": "Drop your file here",
        "syncAll": "Sync all",
        "export": "Export",
        "exportNewStronghold": "Export a new Stronghold",
        "enableDeepLinks": "Enable deep links",
        "enableDeveloperMode": "Enable developer mode",
        "enableSystemNotifications": "Enable system notifications",
        "exportState": "Export state",
        "localProofOfWork": "Local proof of work",
        "unlock": "Unlock",
        "updateFirefly": "Update Firefly",
        "restartNow": "Restart now",
        "saveBackup": "Save Stronghold backup",
        "customizeAcount": "Customise wallet",
        "viewAddressHistory": "View address history",
        "hideAccount": "Hide wallet",
        "showAccount": "Unhide wallet",
        "deleteAccount": "Delete wallet",
        "max": "Max",
        "addNode": "Add node",
        "updateNode": "Update node",
        "removeNode": "Remove node",
        "hide": "Hide",
        "hideOthers": "Hide Others",
        "showAll": "Show All",
        "quit": "Quit",
        "edit": "Edit",
        "undo": "Undo",
        "redo": "Redo",
        "cut": "Cut",
        "copy": "Copy",
        "paste": "Paste",
        "selectAll": "Select All",
        "addAccount": "Add Wallet",
        "checkForUpdates": "Check for Updates",
        "reportAnIssue": "Report an Issue",
        "clear": "Clear",
        "hideDetails": "Hide Details",
        "yes": "Yes",
        "no": "No",
        "skip": "Skip",
        "reset": "Reset",
        "downloadRecoveryKit": "Save Recovery Kit template",
        "skipBackup": "Skip file backup",
        "finishSetup": "Finish setup",
        "readDocumentation": "Read the documentation",
        "visitFaq": "Visit FAQ",
        "viewStatus": "View status",
        "showHiddenAccounts": "Show hidden wallets",
        "confirm": "Confirm",
        "hideNetworkStatistics": "Hide network statistics",
        "findBalances": "Find balances",
        "searchBalances": "Search for balances",
        "searchAgain": "Search again",
        "searching": "Searching...",
        "closeFirefly": "Close Firefly"
    },
    "general": {
        "password": "Password",
        "confirmPassword": "Confirm password",
        "currentPassword": "Current password",
        "newPassword": "New password",
        "confirmNewPassword": "Confirm new password",
        "yourSeed": "Your Seed",
        "recoveryPhrase": "Recovery Phrase",
        "recentActivity": "Recent Activity",
        "sent": "Sent",
        "received": "Received",
        "sendPayment": "Send Payment",
        "moveFunds": "Internal Transfer",
        "sendFunds": "Send funds",
        "sendToAddress": "Send to address",
        "scanQrOrPaste": "Scan a QR code or paste an Address",
        "moveFundsBetweenAccounts": "Move funds between wallets",
        "sendTokensToAddress": "Send tokens to an address",
        "manageAccount": "Manage Wallet",
        "customizeAcount": "Customize your wallet",
        "account": "Wallet",
        "sendingToAddress": "Sending to address",
        "amount": "Amount",
        "addAddress": "Add Address",
        "reference": "Reference",
        "from": "From",
        "to": "To",
        "receiveFunds": "Receive Funds",
        "myAddress": "My Address",
        "shareAddress": "Share an address",
        "yourAddress": "Your address",
        "generateNewAddress": "Generate new address",
        "copyAddress": "Copy Address",
        "import": "Import",
        "seedvault": "SeedVault",
        "stronghold": "Stronghold",
        "language": "Language",
        "appearance": "Appearance",
        "lightTheme": "Light theme",
        "darkTheme": "Dark theme",
        "balance": "Balance",
        "accountBalance": "Wallet Balance",
        "incoming": "Incoming",
        "outgoing": "Outgoing",
        "totalIn": "Total in",
        "totalOut": "Total out",
        "accounts": "Wallets",
        "myAccounts": "My Wallets",
        "automaticNodeSelection": "Automatic node selection",
        "manualNodeSelection": "Manual node selection",
        "profiles": "Profiles",
        "developerProfile": "Developer Profile",
        "developerProfileDescription": "Allows you to connect to testnets",
        "dev": "Dev",
        "createAccount": "Create a Wallet",
        "accountName": "Wallet name",
        "latestTransactions": "Latest Transactions",
        "transactions": "Transactions",
        "security": "Security",
        "accountAddress": "Wallet Address",
        "nodes": "Nodes",
        "wallet": "Wallet",
        "help": "Help",
        "you": "You",
        "messageId": "Message ID",
        "inputAddress": "Send Address",
        "receiveAddress": "Receive Address",
        "date": "Date",
        "status": "Status",
        "confirmed": "Confirmed",
        "pending": "Pending",
        "noAccounts": "You have no wallets, please create one.",
        "loadingAccounts": "Loading, please wait...",
        "addProfile": "Add Profile",
        "noRecentHistory": "No recent history",
        "firstSync": "Syncing history, this may take a while...",
        "transferSyncing": "Syncing wallet",
        "transferSelectingInputs": "Selecting inputs",
        "transferRemainderAddress": "Generating remainder deposit address",
        "transferSigning": "Signing the transaction",
        "transferPow": "Performing PoW",
        "transferBroadcasting": "Broadcasting transaction",
        "transferComplete": "Transfer complete",
        "creatingAccount": "Creating wallet, please wait...",
        "updatingAccount": "Updating wallet, please wait...",
        "accountSyncing": "Wallet is syncing",
        "accountSyncComplete": "Wallet sync complete",
        "passwordUpdating": "Updating password...",
        "passwordSuccess": "Updated password successfully",
        "passwordFailed": "Updating password failed",
        "syncingAccounts": "Syncing wallets...",
        "exportingStronghold": "Exporting Stronghold...",
        "exportingStrongholdSuccess": "Exported Stronghold successfully",
        "exportingStrongholdFailed": "Exporting Stronghold failed",
        "pinCodeUpdating": "Updating PIN code...",
        "pinCodeSuccess": "Updated PIN code successfully",
        "pinCodeFailed": "Updating PIN code failed",
        "passwordStrength": "Password strength",
        "passwordStrength0": "Bad",
        "passwordStrength1": "Poor",
        "passwordStrength2": "Weak",
        "passwordStrength3": "Average",
        "passwordStrength4": "Strong",
        "creatingProfile": "Creating profile, please wait...",
        "fundMigration": "Fund migration",
        "accountRemoved": "This wallet is hidden. Unhide it to perform transfers.",
        "receivingTo": "Receiving to {account}",
        "sendingFrom": "Sending from {account}",
        "receivedTo": "Received to {account}",
        "sentFrom": "Sent from {account}",
        "receiving": "Receiving",
        "sending": "Sending",
        "legacyNetwork": "Legacy Network",
        "capsLock": "Caps Lock is on",
        "version": "Version {version}"
    },
    "dates": {
        "today": "Today",
        "yesterday": "Yesterday",
        "daysAgo": "{time, plural, one {# day} other {# days}} ago",
        "weeksAgo": "{time, plural, one {# week} other {# weeks}} ago",
        "monthsAgo": "{time, plural, one {# month} other {# months}} ago",
        "yearsAgo": "{time, plural, one {# year} other {# years}} ago"
    },
    "notifications": {
        "valueTx": "Receiving {{value}} to {{account}}",
        "confirmed": "Outgoing {{value}} from {{account}} has confirmed",
        "confirmedInternal": "{{value}} from {{senderAccount}} to {{receiverAccount}} has confirmed",
        "confirmedInternalNoAccounts": "{{value}} internal transfer has confirmed",
        "failed": "Outgoing {{value}} from {{account}} has failed",
        "downloadingUpdate": "Downloading update",
        "updateReady": "Update ready",
        "updateError": "An error occurred during the update, please try again",
        "restartInstall": "Restart to install",
        "calcMinutesRemaining": "Calculating minutes remaining...",
        "minutesRemaining": "{minutes, plural, one {1 minute remaining} other {# minutes remaining}}",
        "copiedToClipboard": "Copied to clipboard",
<<<<<<< HEAD
        "accountsSynchronized": "Wallet synchronization complete",
=======
        "deepLinkingIsNotEnabled": "Deep linking is not enable for the wallet.",
        "deepLinkingInvalidFormat": "The format of the deep link was invalid.",
        "accountsSynchronized": "Account synchronization complete",
>>>>>>> a025557e
        "migratedAccountChrysalisDown": "Your funds will become available after Chrysalis on 28th April",
        "migratedAccountChrysalisUp": "Your funds will become available shortly"
    },
    "error": {
        "profile": {
            "length": "Your profile name can't be longer than {length, plural, one {1 character} other {# characters}}.",
            "duplicate": "A profile with this name already exists."
        },
        "password": {
            "doNotMatch": "Passwords do not match.",
            "tooWeak": "Your new password is too weak.",
            "row": "Straight rows of keys are easy to guess.",
            "pattern": "Short keyboard patterns are easy to guess.",
            "names": "Common names and surnames are easy to guess.",
            "repeats": "Repeats like 'aaa' are easy to guess.",
            "repeats2": "Repeats like 'abcabcabc' are easy to guess.",
            "sequence": "Sequences of characters are easy to guess.",
            "years": "Recent years are easy to guess.",
            "dates": "Dates are easy to guess.",
            "common": "This is a very common password.",
            "similar": "This is similar to a common password.",
            "word": "A single word is easy to guess.",
            "incorrect": "Your password is incorrect.",
            "length": "Your password can't be longer than {length, plural, one {1 character} other {# characters}}."
        },
        "pincode": {
            "length": "Your PIN must be {length, plural, one {1 digit} other {# digits}} long.",
            "match": "PINs do not match.",
            "incorrect": "Your current PIN is incorrect."
        },
        "account": {
            "length": "Your wallet name can't be longer than {length, plural, one {1 character} other {# characters}}.",
            "empty": "You must use your latest wallet before creating a new one.",
            "notEmpty": "You must transfer your balance before deleting this wallet.",
            "duplicate": "A wallet with this name already exists.",
            "tilde": "A profile name can't start with the '~' character.",
            "control": "A profile name can't contain a control character.",
            "startDot": "A profile name can't start with the '.' character.",
            "chars": "A profile name can't contain the following characters <>:\"/\\|?*"
        },
        "send": {
            "addressLength": "Addresses should be {length, plural, one {1 character} other {# characters}} long.",
            "amountTooHigh": "This is greater than your available balance.",
            "amountNoFloat": "If units are `i` you cannot use decimal places.",
            "amountInvalidFormat": "The amount appears to be an invalid number.",
            "amountZero": "The amount must be greater than 0.",
            "wrongAddressPrefix": "Addresses start with the prefix {prefix}.",
            "wrongAddressFormat": "The address is not correctly formatted.",
            "invalidAddress": "The address is not valid.",
            "insufficientFunds": "This wallet has insufficient funds.",
            "noToAccount": "You have not selected a wallet to send the funds to.",
            "sendingDust": "You cannot send less than 1 Mi.",
            "leavingDust": "You cannot leave less than 1 Mi on your address."
        },
        "node": {
            "invalid": "Please enter a valid URL.",
            "https": "HTTPS is required. Set up a developer profile to use unsecured HTTP connections.",
            "duplicate": "This node has already been added.",
            "unsynced": "The node is not in sync.",
            "noSynced": "No synced nodes are available."
        },
        "global": {
            "generic": "Something went wrong."
        },
        "backup": {
            "invalid": "The backup file was not recognised.",
            "destination": "The backup destination was not valid.",
            "mnemonic": "The mnemonic is not valid.",
            "seedTooShort": "The seed should be 81 characters long, it {length, plural, one {is 1} other {is #}}",
            "seedCharacters": "The seed should only contain characters A-Z or 9",
            "phraseWordCount": "There should be 24 words in your recovery phrase, currently there {length, plural, one {is 1} other {are #}}.",
            "phraseUnrecognizedWord": "Unrecognized word \"{word}\" in your recovery phrase",
            "phraseCaseWord": "The word \"{word}\" should be lower case"
        }
    },
    "tooltips": {
        "risk": {
            "title": "Risk level: {risk}",
            "veryHigh": "Very high",
            "high": "High",
            "medium": "Medium",
            "low": "Low",
            "veryLow": "Very low"
        }
    }
}<|MERGE_RESOLUTION|>--- conflicted
+++ resolved
@@ -731,13 +731,9 @@
         "calcMinutesRemaining": "Calculating minutes remaining...",
         "minutesRemaining": "{minutes, plural, one {1 minute remaining} other {# minutes remaining}}",
         "copiedToClipboard": "Copied to clipboard",
-<<<<<<< HEAD
         "accountsSynchronized": "Wallet synchronization complete",
-=======
         "deepLinkingIsNotEnabled": "Deep linking is not enable for the wallet.",
         "deepLinkingInvalidFormat": "The format of the deep link was invalid.",
-        "accountsSynchronized": "Account synchronization complete",
->>>>>>> a025557e
         "migratedAccountChrysalisDown": "Your funds will become available after Chrysalis on 28th April",
         "migratedAccountChrysalisUp": "Your funds will become available shortly"
     },
