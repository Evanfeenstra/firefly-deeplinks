--- conflicted
+++ resolved
@@ -705,15 +705,11 @@
         "calcMinutesRemaining": "Calculating minutes remaining...",
         "minutesRemaining": "{minutes, plural, one {1 minute remaining} other {# minutes remaining}}",
         "copiedToClipboard": "Copied to clipboard",
-<<<<<<< HEAD
         "deepLinkingIsNotEnabled": "Deep linking is not enable for the wallet.",
         "deepLinkingInvalidFormat": "The format of the deep link was invalid.",
-        "accountsSynchronized": "Account synchronization complete"
-=======
         "accountsSynchronized": "Account synchronization complete",
         "migratedAccountChrysalisDown": "Your funds will become available after Chrysalis on 28th April",
         "migratedAccountChrysalisUp": "Your funds will become available shortly"
->>>>>>> 5f3e962c
     },
     "error": {
         "profile": {
