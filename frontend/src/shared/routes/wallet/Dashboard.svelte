--- conflicted
+++ resolved
@@ -1,23 +1,6 @@
-<<<<<<< HEAD
 <script lang="typescript">
-    import { ActivityRow, BalanceSummary, Sidebar, LineChart, Box, Text, Button } from '@shared-components'
+    import { ActivityRow, BalanceSummary, ChartOption, Sidebar, BarChart, LineChart, Box, Text, Button } from '@shared-components'
     import { Send } from '@shared-routes'
-=======
-<script>
-    import {
-        ActivityRow,
-        BalanceSummary,
-        ChartOption,
-        Sidebar,
-        BarChart,
-        LineChart,
-        Logo,
-        Box,
-        Text,
-        Button,
-        Scroller
-    } from '@shared-components'
->>>>>>> 0fda9163
 
     export let locale
     export let mobile
@@ -80,18 +63,11 @@
 
         <Box classes="flex-auto w-1/2 px-12 py-8">
             <Text type="h2" classes="mb-5">Wallet</Text>
-<<<<<<< HEAD
-            <Box classes="flex flex-col h-full pb-16">
-                <Box classes="flex-1 flex mb-4 gap-2">
-                    <Box classes="w-1/2 bg-white rounded-lg px-10 pt-24 pb-10">
-                        <BalanceSummary balance="239 Gi" transactions="2200" accounts="6" />
-=======
             <Box classes="flex flex-col">
                 <!-- Top Boxes (Balance Summary & Transaction Chart) -->
                 <Box classes="flex mb-4 gap-2">
                     <Box classes="w-1/2 bg-white rounded-lg px-10 pt-16 pb-6">
-                        <BalanceSummary balance="239.321 Gi" transactions="2200" accounts="6"  />
->>>>>>> 0fda9163
+                        <BalanceSummary balance="239.321 Gi" transactions="2200" accounts="6" />
                     </Box>
                     <Box classes="items-stretch h-auto w-1/2 bg-white rounded-lg p-10">
                         <Text type="h4" classes="mb-5">Transactions</Text>
@@ -100,29 +76,6 @@
                         </Box>
                     </Box>
                 </Box>
-<<<<<<< HEAD
-                <Box classes="flex-1 flex">
-                    <Box classes="w-full bg-white rounded-lg p-10">
-                        <Box classes="flex justify-start">
-                            <Text type="h4" classes="mb-1">Portfolio</Text>
-                            <Text type="h4" disabled classes="mb-1 ml-6">Token</Text>
-                        </Box>
-                        <Box classes=" flex-1 flex flex-row-reverse">
-                            <Text type="p" disabled classes="px-4 py-2">ALL</Text>
-                            <Text type="p" disabled classes="px-4 py-2">1Y</Text>
-                            <Text type="p" disabled classes="px-4 py-2">1M</Text>
-                            <Text
-                                type="p"
-                                classes="px-4 flex items-center justify-center rounded-full h-8 w-8 bg-blue-500 text-white">
-                                1W
-                            </Text>
-                            <Text type="p" disabled classes="px-4 py-2">1D</Text>
-                            <Text type="p" disabled classes="px-4 py-2">1H</Text>
-                        </Box>
-                        <Box>
-                            <LineChart />
-                        </Box>
-=======
 
                 <!-- Portfolio/Token -->
                 <Box classes="w-full bg-white rounded-lg px-10 pt-8 pb-6">
@@ -140,13 +93,10 @@
                     </Box>
                     <Box classes="flex-auto">
                         <LineChart />
->>>>>>> 0fda9163
                     </Box>
                 </Box>
             </Box>
         </Box>
-
-<<<<<<< HEAD
         <action-pane class="h-full flex-grow-0 bg-white">
             {#if ongoingRequestType === null}
                 <activity class="h-full px-12 py-8 flex flex-col justify-between">
@@ -167,21 +117,5 @@
                 <Send {locale} {mobile} onSendClick={sendTransaction} />
             {:else if ongoingRequestType === REQUEST_TYPES.RECEIVE}foo{/if}
         </action-pane>
-=======
-        <Box classes="flex-auto bg-white h-screen px-12 py-8 flex flex-col">
-            <Box classes="h-full">
-                <Text type="h3" classes="mb-12">Recent Activity</Text>
-                <Box>
-                    {#each transactions as transaction}
-                        <ActivityRow {...transaction}  />
-                    {/each}
-                </Box>
-            </Box>
-            <Box>
-                <Button onClick={() => console.info('goto: send')}>Send</Button>
-                <Button ghost onClick={() => console.info('goto: receive')}>Receive</Button>
-            </Box>
-        </Box>
->>>>>>> 0fda9163
     </Box>
 {/if}