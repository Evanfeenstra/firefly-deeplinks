<<<<<<< HEAD
<script>
  import {
    init,
    onMessage,
    createAccount,
    setStrongholdPassword,
    backup,
    restoreBackup
  } from "./lib/api";
  import { Plugins, FilesystemDirectory } from "@capacitor/core";
  const { Filesystem } = Plugins;

  init();
  onMessage(message => console.log("got message: ", message));

  async function test() {
    await setStrongholdPassword("password");
    await createAccount({
      clientOptions: {
        node: "https://nodes.devnet.iota.org:443"
      }
    });
    await backup("/data/data/com.iota.wallet/cache/backup");
    await Filesystem.deleteFile({
      path: "./database/snapshot",
      directory: FilesystemDirectory.Cache
    });
    await setStrongholdPassword("password"); // since we removed the snapshot, reload stronghold
    await restoreBackup("/data/data/com.iota.wallet/cache/backup");
    return "ok";
  }
  test()
    .then(console.log)
    .catch(console.error);
</script>
=======
<script lang="typescript">
    import { onMount } from 'svelte'
    import { setupI18n, isLocaleLoaded, dir, _ } from '@shared-lib/i18n'
    import { darkMode, mobile, logged } from '@shared-lib/app'
    import { goto } from '@shared-lib/helpers'
    import { Route, Toggle } from '@shared-components'
    import {
        Splash,
        Onboarding1,
        Legal,
        Setup,
        Password,
        Protect,
        Pin,
        ConfirmPin,
        Backup,
        RecoveryPhrase,
        VerifyRecoveryPhrase,
        BackupRecoveryPhrase,
        RecoveryPhraseSaved,
        Congratulations,
        Import,
        ImportFromSeed,
        ImportFromSeedVault,
        ImportFromSecurityPhrase,
        ImportFromSecurityPhraseFile,
        Migrate,
        Balance,
        Dashboard,
    } from '@shared-routes'

    let splash = true
>>>>>>> 3b96233d

    $: $darkMode ? document.body.classList.add('dark') : document.body.classList.remove('dark')
    $: if (document.dir !== $dir) {
        document.dir = $dir
    }

    setupI18n()
    onMount(() => {
        setTimeout(() => {
            splash = false

            if (!$logged) {
                goto('onboarding-1') // dummmy dev only
            } else {
                goto('dashboard') // dummmy dev only
            }
        }, 2000)
    })

    // DEV ONLY
    mobile.set(false)
    // darkMode.set(false)
    goto('') // dummmy goto homepage
</script>

<style global type="text/scss">
  @tailwind base;
  @tailwind components;
  @tailwind utilities;
  @import '../shared/style/style.scss';
</style>

{#if !$isLocaleLoaded || splash}
    <Route route="">
        <Splash />
    </Route>
{:else}
    <!-- dummy toggles -->
    <div class="dummy-toggles flex flex-row">
        <div class="mr-4">
            <Toggle on={darkMode} />
        </div>
        <button on:click={() => logged.update(() => false)}> reset </button>
    </div>
    <!--  -->
    <Route route="onboarding-1">
        <Onboarding1 mobile={$mobile} locale={$_} {goto} />
    </Route>
    <Route route="legal">
        <Legal mobile={$mobile} locale={$_} {goto} />
    </Route>
    <Route route="setup">
        <Setup mobile={$mobile} locale={$_} {goto} />
    </Route>
    <Route route="password">
        <Password mobile={$mobile} locale={$_} {goto} />
    </Route>
    <Route route="protect">
        <Protect mobile={$mobile} locale={$_} {goto} />
    </Route>
    <Route route="pin">
        <Pin mobile={$mobile} locale={$_} {goto} />
    </Route>
    <Route route="confirm-pin">
        <ConfirmPin mobile={$mobile} locale={$_} {goto} />
    </Route>
    <Route route="backup">
        <Backup mobile={$mobile} locale={$_} {goto} />
    </Route>
    <Route route="recovery-phrase">
        <RecoveryPhrase mobile={$mobile} locale={$_} {goto} />
    </Route>
    <Route route="verify-recovery-phrase">
        <VerifyRecoveryPhrase mobile={$mobile} locale={$_} {goto} />
    </Route>
    <Route route="backup-recovery-phrase">
        <BackupRecoveryPhrase mobile={$mobile} locale={$_} {goto} />
    </Route>
    <Route route="recovery-phrase-saved">
        <RecoveryPhraseSaved mobile={$mobile} locale={$_} {goto} />
    </Route>
    <Route route="congratulations">
        <Congratulations mobile={$mobile} locale={$_} {goto} />
    </Route>
    <Route route="import">
        <Import mobile={$mobile} locale={$_} {goto} />
    </Route>
    <Route route="import-from-seed">
        <ImportFromSeed mobile={$mobile} locale={$_} {goto} />
    </Route>
    <Route route="import-from-seedvault">
        <ImportFromSeedVault mobile={$mobile} locale={$_} {goto} />
    </Route>
    <Route route="import-from-security-phrase">
        <ImportFromSecurityPhrase mobile={$mobile} locale={$_} {goto} />
    </Route>
    <Route route="import-from-security-phrase-file">
        <ImportFromSecurityPhraseFile mobile={$mobile} locale={$_} {goto} />
    </Route>
    <Route route="migrate">
        <Migrate mobile={$mobile} locale={$_} {goto} />
    </Route>
    <Route route="balance">
        <Balance mobile={$mobile} locale={$_} {goto} />
    </Route>
    <Route route="dashboard">
        <Dashboard mobile={$mobile} locale={$_} {goto} />
    </Route>
{/if}<|MERGE_RESOLUTION|>--- conflicted
+++ resolved
@@ -1,40 +1,3 @@
-<<<<<<< HEAD
-<script>
-  import {
-    init,
-    onMessage,
-    createAccount,
-    setStrongholdPassword,
-    backup,
-    restoreBackup
-  } from "./lib/api";
-  import { Plugins, FilesystemDirectory } from "@capacitor/core";
-  const { Filesystem } = Plugins;
-
-  init();
-  onMessage(message => console.log("got message: ", message));
-
-  async function test() {
-    await setStrongholdPassword("password");
-    await createAccount({
-      clientOptions: {
-        node: "https://nodes.devnet.iota.org:443"
-      }
-    });
-    await backup("/data/data/com.iota.wallet/cache/backup");
-    await Filesystem.deleteFile({
-      path: "./database/snapshot",
-      directory: FilesystemDirectory.Cache
-    });
-    await setStrongholdPassword("password"); // since we removed the snapshot, reload stronghold
-    await restoreBackup("/data/data/com.iota.wallet/cache/backup");
-    return "ok";
-  }
-  test()
-    .then(console.log)
-    .catch(console.error);
-</script>
-=======
 <script lang="typescript">
     import { onMount } from 'svelte'
     import { setupI18n, isLocaleLoaded, dir, _ } from '@shared-lib/i18n'
@@ -67,7 +30,6 @@
     } from '@shared-routes'
 
     let splash = true
->>>>>>> 3b96233d
 
     $: $darkMode ? document.body.classList.add('dark') : document.body.classList.remove('dark')
     $: if (document.dir !== $dir) {
